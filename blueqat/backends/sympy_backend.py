import numpy as np
from functools import reduce
from .backendbase import Backend


is_import = True
try:
    from sympy import eye, symbols, sin, cos, exp, sqrt, pi, I, Matrix
    from sympy.physics.quantum import gate as sympy_gate, TensorProduct
except ImportError:
    is_import = False


class _SympyBackendContext:
    def __init__(self, n_qubits):
        self.n_qubits = n_qubits
        self.matrix_of_circuit = eye(2 ** n_qubits)


class SympyBackend(Backend):

    def __init__(self):
        if not is_import:
            raise ImportError('sympy_unitary requires sympy. Please install before call this option.')
        theta, phi, lambd = symbols('theta phi lambd')
        self.theta = theta
        self.phi = phi
        self.lambd = lambd
        self.SYMPY_GATE = {
            'X': sympy_gate.X(0).get_target_matrix(),
            'Y': sympy_gate.Y(0).get_target_matrix(),
            'Z': sympy_gate.Z(0).get_target_matrix(),
            'H': sympy_gate.H(0).get_target_matrix(),
            'T': sympy_gate.T(0).get_target_matrix(),
            'S': sympy_gate.S(0).get_target_matrix(),
            'RX': Matrix([[cos(theta / 2), -I * sin(theta / 2)], [-I * sin(theta / 2), cos(theta / 2)]]),
            'RY': Matrix([[cos(theta / 2), -sin(theta / 2)], [sin(theta / 2), cos(theta / 2)]]),
            'RZ': Matrix([[exp(-I * theta / 2), 0], [0, exp(I * theta / 2)]]),
            'TAEGET_CX': sympy_gate.X(0).get_target_matrix(),
            'TAEGET_CZ': sympy_gate.Z(0).get_target_matrix(),
            'U1': Matrix([[exp(-I * lambd / 2), 0], [0, exp(I * lambd / 2)]]),
            'U2': Matrix([
                [exp(-I * (phi + lambd) / 2) / sqrt(2), -exp(-I * (phi - lambd) / 2) / sqrt(2)],
                [exp(I * (phi - lambd) / 2) / sqrt(2), exp(I * (phi + lambd) / 2) / sqrt(2)]]),
            'U3': Matrix([
                [exp(-I * (phi + lambd) / 2) * cos(theta / 2), -exp(-I * (phi - lambd) / 2) * sin(theta / 2)],
                [exp(I * (phi - lambd) / 2) * sin(theta / 2), exp(I * (phi + lambd) / 2) * cos(theta / 2)]]),
        }

    def _create_matrix_of_one_qubit_gate_circuit(self, gate, ctx, matrix_of_gate):
        targets = [idx for idx in gate.target_iter(ctx.n_qubits)]
        gates = []
        for idx in range(ctx.n_qubits):
            if idx in targets:
                gates.append(matrix_of_gate)
            else:
                gates.append(eye(2))
        ctx.matrix_of_circuit = reduce(TensorProduct, reversed(gates)) * ctx.matrix_of_circuit
        return ctx

    def _one_qubit_gate_noargs(self, gate, ctx):
        matrix_of_gate = self.SYMPY_GATE[gate.uppername]
        return self._create_matrix_of_one_qubit_gate_circuit(gate, ctx, matrix_of_gate)

    def _one_qubit_gate_args_theta(self, gate, ctx):
        matrix_of_gate = self.SYMPY_GATE[gate.uppername].subs(self.theta, gate.theta)
        return self._create_matrix_of_one_qubit_gate_circuit(gate, ctx, matrix_of_gate)

    gate_x = _one_qubit_gate_noargs
    gate_y = _one_qubit_gate_noargs
    gate_z = _one_qubit_gate_noargs
    gate_h = _one_qubit_gate_noargs
    gate_t = _one_qubit_gate_noargs
    gate_s = _one_qubit_gate_noargs
    gate_rx = _one_qubit_gate_args_theta
    gate_ry = _one_qubit_gate_args_theta
    gate_rz = _one_qubit_gate_args_theta

    def _one_qubit_gate_ugate(self, gate, ctx):
<<<<<<< HEAD
=======
        matrix_of_gate = self.SYMPY_GATE[gate.uppername].subs(self.lambd, gate.lambd)
>>>>>>> eecdd4e2
        if len(gate.params) == 3:
            phi = gate.phi
            theta = gate.theta
        elif len(gate.params) == 2:
            phi = gate.phi
            theta = pi / 2
        else:
            phi = theta = 0
<<<<<<< HEAD
        matrix_of_gate = self.SYMPY_GATE[gate.uppername].subs([
            (self.lambd, gate.lambd),
            (self.phi, phi),
            (self.theta, theta)], simultaneous=True)
=======
        matrix_of_gate = matrix_of_gate.subs(self.phi, phi)
        matrix_of_gate = matrix_of_gate.subs(self.theta, theta)
>>>>>>> eecdd4e2
        return self._create_matrix_of_one_qubit_gate_circuit(gate, ctx, matrix_of_gate)

    gate_u1 = _one_qubit_gate_ugate
    gate_u2 = _one_qubit_gate_ugate
    gate_u3 = _one_qubit_gate_ugate

    def _create_control_gate_of_matrix(self, type_of_gate, control, target):
        unit_of_upper_triangular_matrix = Matrix([[1, 0], [0, 0]])
        unit_of_lower_triangular_matrix = Matrix([[0, 0], [0, 1]])

        control_gates = [eye(2), unit_of_upper_triangular_matrix]
        target_gates = [self.SYMPY_GATE['TAEGET_%s' % type_of_gate], unit_of_lower_triangular_matrix]
        number_between_of_qubits = abs(target - control) - 1
        if number_between_of_qubits != 0:
            between_unit_gate = eye(2 ** number_between_of_qubits)
            control_gates.insert(1, between_unit_gate)
            target_gates.insert(1, between_unit_gate)

        control_gate_of_matrix = reduce(TensorProduct, control_gates) + reduce(TensorProduct, target_gates)
        if control < target or type_of_gate == 'CZ':
            return control_gate_of_matrix
        else:
            gates = [self.SYMPY_GATE['H'], self.SYMPY_GATE['H']]
            if number_between_of_qubits != 0:
                gates.insert(1, eye(2 ** number_between_of_qubits))
            transformation_of_matrix = reduce(TensorProduct, gates)
            return transformation_of_matrix * control_gate_of_matrix * transformation_of_matrix

    def _embedded_control_gate(self, n_qubits, upper_qubit, lower_qubit, control_gate):
        gates = [control_gate]
        if upper_qubit > 0:
            gates.append(eye(2**upper_qubit))

        number_of_lower_qubits = n_qubits - lower_qubit - 1
        if number_of_lower_qubits > 0:
            gates.insert(0, eye(2**number_of_lower_qubits))

        return reduce(TensorProduct, gates)

    def _two_qubit_gate_noargs(self, gate, ctx):
        for control, target in gate.control_target_iter(ctx.n_qubits):
            control_gate_of_matrix = self._create_control_gate_of_matrix(gate.uppername, control, target)
            if ctx.n_qubits == abs(target - control) + 1:
                ctx.matrix_of_circuit = control_gate_of_matrix * ctx.matrix_of_circuit
            elif control > target:
                ctx.matrix_of_circuit = self._embedded_control_gate(ctx.n_qubits, target, control, control_gate_of_matrix) * ctx.matrix_of_circuit
            else:
                ctx.matrix_of_circuit = self._embedded_control_gate(ctx.n_qubits, control, target, control_gate_of_matrix) * ctx.matrix_of_circuit
        return ctx

    gate_cx = _two_qubit_gate_noargs
    gate_cz = _two_qubit_gate_noargs

    def gate_measure(self, gate, ctx):
        return ctx

    def _preprocess_run(self, gates, n_qubits, args, kwargs):
        return gates, _SympyBackendContext(n_qubits)

    def _postprocess_run(self, ctx):
        return ctx.matrix_of_circuit<|MERGE_RESOLUTION|>--- conflicted
+++ resolved
@@ -36,8 +36,8 @@
             'RX': Matrix([[cos(theta / 2), -I * sin(theta / 2)], [-I * sin(theta / 2), cos(theta / 2)]]),
             'RY': Matrix([[cos(theta / 2), -sin(theta / 2)], [sin(theta / 2), cos(theta / 2)]]),
             'RZ': Matrix([[exp(-I * theta / 2), 0], [0, exp(I * theta / 2)]]),
-            'TAEGET_CX': sympy_gate.X(0).get_target_matrix(),
-            'TAEGET_CZ': sympy_gate.Z(0).get_target_matrix(),
+            'TARGET_CX': sympy_gate.X(0).get_target_matrix(),
+            'TARGET_CZ': sympy_gate.Z(0).get_target_matrix(),
             'U1': Matrix([[exp(-I * lambd / 2), 0], [0, exp(I * lambd / 2)]]),
             'U2': Matrix([
                 [exp(-I * (phi + lambd) / 2) / sqrt(2), -exp(-I * (phi - lambd) / 2) / sqrt(2)],
@@ -77,10 +77,6 @@
     gate_rz = _one_qubit_gate_args_theta
 
     def _one_qubit_gate_ugate(self, gate, ctx):
-<<<<<<< HEAD
-=======
-        matrix_of_gate = self.SYMPY_GATE[gate.uppername].subs(self.lambd, gate.lambd)
->>>>>>> eecdd4e2
         if len(gate.params) == 3:
             phi = gate.phi
             theta = gate.theta
@@ -89,15 +85,10 @@
             theta = pi / 2
         else:
             phi = theta = 0
-<<<<<<< HEAD
         matrix_of_gate = self.SYMPY_GATE[gate.uppername].subs([
             (self.lambd, gate.lambd),
             (self.phi, phi),
             (self.theta, theta)], simultaneous=True)
-=======
-        matrix_of_gate = matrix_of_gate.subs(self.phi, phi)
-        matrix_of_gate = matrix_of_gate.subs(self.theta, theta)
->>>>>>> eecdd4e2
         return self._create_matrix_of_one_qubit_gate_circuit(gate, ctx, matrix_of_gate)
 
     gate_u1 = _one_qubit_gate_ugate
@@ -109,7 +100,7 @@
         unit_of_lower_triangular_matrix = Matrix([[0, 0], [0, 1]])
 
         control_gates = [eye(2), unit_of_upper_triangular_matrix]
-        target_gates = [self.SYMPY_GATE['TAEGET_%s' % type_of_gate], unit_of_lower_triangular_matrix]
+        target_gates = [self.SYMPY_GATE['TARGET_%s' % type_of_gate], unit_of_lower_triangular_matrix]
         number_between_of_qubits = abs(target - control) - 1
         if number_between_of_qubits != 0:
             between_unit_gate = eye(2 ** number_between_of_qubits)
